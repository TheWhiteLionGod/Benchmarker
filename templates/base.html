--- conflicted
+++ resolved
@@ -19,31 +19,6 @@
   <body>
     {% block header %}
     <!-- Section 0 -->
-<<<<<<< HEAD
-    <div class="container-fluid px-5"> 
-        <header class="d-flex flex-wrap justify-content-center py-3 mb-4 border-bottom"> 
-            <a href="/" class="d-flex align-items-center mb-3 mb-md-0 me-md-auto link-body-emphasis text-decoration-none"> <svg fill="#FFFFFF" height="4em" width="4em" version="1.1" id="Layer_1" xmlns="http://www.w3.org/2000/svg" xmlns:xlink="http://www.w3.org/1999/xlink" viewBox="0 0 512 512" xml:space="preserve"><g id="SVGRepo_bgCarrier" stroke-width="0"></g><g id="SVGRepo_tracerCarrier" stroke-linecap="round" stroke-linejoin="round"></g><g id="SVGRepo_iconCarrier"> <g> <g> <g> <path d="M126.653,452.716h-1.078c-4.465,0-8.084,3.62-8.084,8.084s3.62,8.084,8.084,8.084h1.078c4.465,0,8.084-3.62,8.084-8.084 S131.117,452.716,126.653,452.716z"></path> <path d="M460.8,323.368h-56.589V212.884c0-16.345-13.297-29.642-29.642-29.642h-56.589v-153.6 C317.979,13.297,304.682,0,288.337,0h-64.674c-16.345,0-29.642,13.297-29.642,29.642v67.368h-56.589 c-16.345,0-29.642,13.297-29.642,29.642v196.716H51.2c-28.231,0-51.2,22.969-51.2,51.2V460.8C0,489.031,22.969,512,51.2,512 h409.6c28.231,0,51.2-22.969,51.2-51.2v-86.232C512,346.337,489.031,323.368,460.8,323.368z M317.979,199.411h56.589 c7.43,0,13.474,6.044,13.474,13.474v153.6h-70.063V199.411z M210.189,29.642c0-7.43,6.044-13.474,13.474-13.474h64.674 c7.43,0,13.474,6.044,13.474,13.474v336.842h-70.063V126.653c0-13.544-9.13-24.994-21.558-28.521V29.642z M123.958,126.653 c0-7.43,6.044-13.474,13.474-13.474h64.674c7.43,0,13.474,6.044,13.474,13.474v239.832h-91.621V126.653z M495.832,417.684 c0,19.316-15.716,35.032-35.032,35.032H223.663c-4.465,0-8.084,3.62-8.084,8.084s3.62,8.084,8.084,8.084H460.8 c13.538,0,25.866-5.282,35.032-13.893v5.809c0,19.316-15.716,35.032-35.032,35.032H51.2c-19.316,0-35.032-15.716-35.032-35.032 v-48.925c9.165,8.611,21.493,13.893,35.032,13.893h409.6c13.538,0,25.866-5.282,35.032-13.893V417.684z M460.8,409.6H51.2 c-19.316,0-35.032-15.716-35.032-35.032c0-19.316,15.716-35.032,35.032-35.032h56.589v26.947H61.979 c-4.465,0-8.084,3.62-8.084,8.084s3.62,8.084,8.084,8.084h388.042c4.465,0,8.084-3.62,8.084-8.084s-3.62-8.084-8.084-8.084 h-45.811v-26.947H460.8c19.316,0,35.032,15.716,35.032,35.032C495.832,393.884,480.116,409.6,460.8,409.6z"></path> <path d="M182.703,452.716h-1.078c-4.465,0-8.084,3.62-8.084,8.084s3.62,8.084,8.084,8.084h1.078c4.465,0,8.084-3.62,8.084-8.084 S187.168,452.716,182.703,452.716z"></path> </g> </g> </g> </g></svg> <span class="fs-4 px-4 pt-2">Benchmarker</span> </a> 
-            <ul class="nav nav-pills pt-3">
-                {% if page == "home"%}
-                    <li class="nav-item"><a href="#section-1" class="nav-link active" aria-current="page">Home</a></li> 
-                    <li class="nav-item"><a href="#section-2" class="nav-link">Features</a></li> 
-                    <li class="nav-item"><a href="{{url_for('benchmark')}}" class="nav-link">Benchmarking</a></li>
-                {% endif %} 
-
-                {% if page == "benchmark"%}
-                    <li class="nav-item"><a href="{{url_for('homepage')}}" class="nav-link" aria-current="page">Home</a></li> 
-                    <li class="nav-item"><a href="{{url_for('homepage')}}" class="nav-link">Features</a></li> 
-                    <li class="nav-item"><a href="{{url_for('benchmark')}}" class="nav-link active">Benchmarking</a></li>
-                {% endif %}
-
-                {% if page == "chart"%}
-                    <li class="nav-item"><a href="{{url_for('homepage')}}" class="nav-link" aria-current="page">Home</a></li> 
-                    <li class="nav-item"><a href="{{url_for('homepage')}}" class="nav-link">Features</a></li> 
-                    <li class="nav-item"><a href="{{url_for('benchmark')}}" class="nav-link">Benchmarking</a></li>
-                {% endif %}
-            </ul> 
-        </header> 
-=======
     <div class="container-fluid px-5">
       <header
         class="d-flex flex-wrap justify-content-center py-3 mb-4 border-bottom"
@@ -122,7 +97,6 @@
           {% endif %}
         </ul>
       </header>
->>>>>>> 9a0c8472
     </div>
     {% endblock %} {% block content %} {% endblock %} {% block footer %}
     <!-- Section 3 -->
