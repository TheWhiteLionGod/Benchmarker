from flask import Flask, render_template, redirect, jsonify
from flask_bootstrap import Bootstrap5
from flask_wtf import FlaskForm
from wtforms import StringField, SubmitField, TextAreaField
from wtforms.validators import DataRequired

import os
import math
import requests
import benchmark as bm

app = Flask(__name__)
SECRET_KEY = os.urandom(32)
app.config['SECRET_KEY'] = SECRET_KEY
bootstrap = Bootstrap5(app)

# Set up Ollama host
os.environ["OLLAMA_HOST"] = "http://localhost:11434"

class CodeForm(FlaskForm):
    program1 = TextAreaField("Function 1", validators=[DataRequired()])
    program2 = TextAreaField("Function 2", validators=[DataRequired()])
    params = TextAreaField('Params')
    submit = SubmitField("Evaluate")


result = {"Func1Times": [], "Func2Times": [], "Func1Average": 0, "Func2Average": 0} 

def get_ai_feedback(func_code, func_name, execution_times, ollama_host="http://localhost:11434"):
    """
    Get AI feedback on function performance using CodeGemma
    
    Args:
        func_code: The function source code as string
        func_name: Name of the function
        execution_times: List of execution times
        ollama_host: Ollama server URL
    
    Returns:
        AI feedback as string
    """
    avg_time = sum(execution_times) / len(execution_times)
    min_time = min(execution_times)
    max_time = max(execution_times)
    
    # Create prompt for CodeGemma
    prompt = f"""
Analyze this Python function for performance and provide constructive feedback:

Function: {func_name}
```python
{func_code}
```

Performance Metrics:
- Average execution time: {avg_time:.6f} seconds
- Minimum execution time: {min_time:.6f} seconds  
- Maximum execution time: {max_time:.6f} seconds
- Total test runs: {len(execution_times)}

Please provide:
1. Performance assessment (fast, average, slow)
2. Potential bottlenecks or inefficiencies
3. Optimization suggestions
4. Code quality observations
5. Consistency analysis (based on min/max variation)

Keep the feedback concise and actionable.
"""

    try:
        response = requests.post(
            f"{ollama_host}/api/generate",
            json={
                "model": "codegemma:instruct",
                "prompt": prompt,
                "stream": False
            },
            timeout=30
        )
        
        if response.status_code == 200:
            return response.json()["response"]
        else:
            return f"Error: Failed to get response from Ollama (Status: {response.status_code})"
            
    except requests.RequestException as e:
        return f"Error connecting to Ollama: {str(e)}"

def get_comparative_feedback(func1_code, func2_code, func1_times, func2_times, ollama_host="http://localhost:11434"):
    """
    Get comparative AI feedback for two functions
    """
    avg1 = sum(func1_times) / len(func1_times)
    avg2 = sum(func2_times) / len(func2_times)
    
    comparative_prompt = f"""
Compare these two Python functions for performance:

Function 1:
```python
{func1_code}
```
Average execution time: {avg1:.6f} seconds

Function 2:
```python
{func2_code}
```
Average execution time: {avg2:.6f} seconds

Please provide:
1. Which function performs better and why
2. Performance difference analysis ({abs(avg1-avg2):.6f} seconds difference)
3. Trade-offs between the approaches
4. Recommendations for optimization
5. When to use each approach

Keep the analysis concise and practical.
"""

    try:
        response = requests.post(
            f"{ollama_host}/api/generate",
            json={
                "model": "codegemma:instruct",
                "prompt": comparative_prompt,
                "stream": False
            },
            timeout=30
        )
        
        if response.status_code == 200:
            return response.json()["response"]
        else:
            return "Error getting comparative feedback"
            
    except Exception as e:
        return f"Error getting comparative feedback: {str(e)}"

@app.route("/")
def homepage():
    return render_template("index.html", page="home")

@app.route("/benchmark", methods=['GET', 'POST'])
def benchmark():
    global result
    program = CodeForm()
    if program.validate_on_submit():
        program1 = program.program1.data
        program2 = program.program2.data
        params = program.params.data
        iterations = 0

        # Updating Parameters
        if params == "":
            iterations = 10
            params = """
params = [i for i in range(10)]
"""
        else:
            iterations = len(eval(params))
            params = f"""
params = {params}
"""

        # Benchmarking Results
        
        # Run benchmark
        result = bm.benchmark(program1, program2, params, iterations)
        
        # Get AI feedback for both functions
        print("Getting AI feedback...")
        result["AI_Feedback1"] = get_ai_feedback(program1, "Function 1", result["Func1Times"])
        result["AI_Feedback2"] = get_ai_feedback(program2, "Function 2", result["Func2Times"])
        result["Comparative_Feedback"] = get_comparative_feedback(
            program1, program2, result["Func1Times"], result["Func2Times"]
        )
        
        # Store original code for display
        result["Program1Code"] = program1
        result["Program2Code"] = program2
        
        return redirect('chart')
    return render_template("benchmark.html", page="benchmark", form=program)

@app.route("/chart")
def chart():
    global result
<<<<<<< HEAD
    return render_template("chart.html",
                           labels=[f"Param Set {i}" for i in range(1, len(result["Func1Times"])+1)],
                           page="chart",
                           program1=result["Func1Times"], 
                           program2=result["Func2Times"],
                           avg1=result["Func1Average"],
                           avg2=result["Func2Average"],
                           ai_feedback1=result.get("AI_Feedback1", "AI feedback not available"),
                           ai_feedback2=result.get("AI_Feedback2", "AI feedback not available"),
                           comparative_feedback=result.get("Comparative_Feedback", "Comparative feedback not available"),
                           program1_code=result.get("Program1Code", ""),
                           program2_code=result.get("Program2Code", "")
=======
    return render_template("chart.html", 
                           labels=[f"Param Set {i}" for i in range(1, len(result["Func1Times"])+1)], 
                           program1=result["Func1Times"], program2=result["Func2Times"], 
                           score1=[round(-math.log10(i) * 10, 3) for i in result["Func1Times"]], 
                           score2=[round(-math.log10(i) * 10, 3) for i in result["Func2Times"]],
                           avg1=result["Func1Score"],
                           avg2=result["Func2Score"]
>>>>>>> 9a0c8472
                           )

@app.route("/api/feedback")
def api_feedback():
    """API endpoint to get AI feedback separately if needed"""
    global result
    return jsonify({
        "ai_feedback1": result.get("AI_Feedback1", "Not available"),
        "ai_feedback2": result.get("AI_Feedback2", "Not available"),
        "comparative_feedback": result.get("Comparative_Feedback", "Not available")
    })

if __name__ == '__main__':
    app.run(debug=True, port=5000)<|MERGE_RESOLUTION|>--- conflicted
+++ resolved
@@ -1,11 +1,10 @@
 from flask import Flask, render_template, redirect, jsonify
 from flask_bootstrap import Bootstrap5
 from flask_wtf import FlaskForm
-from wtforms import StringField, SubmitField, TextAreaField
+from wtforms import SubmitField, TextAreaField
 from wtforms.validators import DataRequired
 
 import os
-import math
 import requests
 import benchmark as bm
 
@@ -15,7 +14,7 @@
 bootstrap = Bootstrap5(app)
 
 # Set up Ollama host
-os.environ["OLLAMA_HOST"] = "http://localhost:11434"
+os.environ["OLLAMA_HOST"] = "https://4aa8-68-194-75-55.ngrok-free.app/"
 
 class CodeForm(FlaskForm):
     program1 = TextAreaField("Function 1", validators=[DataRequired()])
@@ -26,7 +25,7 @@
 
 result = {"Func1Times": [], "Func2Times": [], "Func1Average": 0, "Func2Average": 0} 
 
-def get_ai_feedback(func_code, func_name, execution_times, ollama_host="http://localhost:11434"):
+def get_ai_feedback(func_code, func_name, execution_times, ollama_host=None):
     """
     Get AI feedback on function performance using CodeGemma
     
@@ -39,6 +38,8 @@
     Returns:
         AI feedback as string
     """
+    ollama_host = os.environ["OLLAMA_HOST"] if ollama_host is None else ollama_host
+
     avg_time = sum(execution_times) / len(execution_times)
     min_time = min(execution_times)
     max_time = max(execution_times)
@@ -82,15 +83,17 @@
         if response.status_code == 200:
             return response.json()["response"]
         else:
-            return f"Error: Failed to get response from Ollama (Status: {response.status_code})"
+            return f"Error: Failed to get response from Ollama (Status: {response.status_code})"    
             
     except requests.RequestException as e:
         return f"Error connecting to Ollama: {str(e)}"
 
-def get_comparative_feedback(func1_code, func2_code, func1_times, func2_times, ollama_host="http://localhost:11434"):
+def get_comparative_feedback(func1_code, func2_code, func1_times, func2_times, ollama_host=None):
     """
     Get comparative AI feedback for two functions
     """
+    ollama_host = os.environ["OLLAMA_HOST"] if ollama_host is None else ollama_host
+
     avg1 = sum(func1_times) / len(func1_times)
     avg2 = sum(func2_times) / len(func2_times)
     
@@ -150,16 +153,13 @@
         program1 = program.program1.data
         program2 = program.program2.data
         params = program.params.data
-        iterations = 0
 
         # Updating Parameters
         if params == "":
-            iterations = 10
             params = """
 params = [i for i in range(10)]
 """
         else:
-            iterations = len(eval(params))
             params = f"""
 params = {params}
 """
@@ -167,15 +167,13 @@
         # Benchmarking Results
         
         # Run benchmark
-        result = bm.benchmark(program1, program2, params, iterations)
+        result = bm.benchmark(program1, program2, params)
         
         # Get AI feedback for both functions
         print("Getting AI feedback...")
         result["AI_Feedback1"] = get_ai_feedback(program1, "Function 1", result["Func1Times"])
         result["AI_Feedback2"] = get_ai_feedback(program2, "Function 2", result["Func2Times"])
-        result["Comparative_Feedback"] = get_comparative_feedback(
-            program1, program2, result["Func1Times"], result["Func2Times"]
-        )
+        result["Comparative_Feedback"] = get_comparative_feedback(program1, program2, result["Func1Times"], result["Func2Times"])
         
         # Store original code for display
         result["Program1Code"] = program1
@@ -187,28 +185,18 @@
 @app.route("/chart")
 def chart():
     global result
-<<<<<<< HEAD
     return render_template("chart.html",
                            labels=[f"Param Set {i}" for i in range(1, len(result["Func1Times"])+1)],
                            page="chart",
-                           program1=result["Func1Times"], 
-                           program2=result["Func2Times"],
-                           avg1=result["Func1Average"],
-                           avg2=result["Func2Average"],
+                           program1=result.get("Func1Times"), 
+                           program2=result.get("Func2Times"),
+                           avg1=result.get("Func1Score"),
+                           avg2=result.get("Func2Score"),
                            ai_feedback1=result.get("AI_Feedback1", "AI feedback not available"),
                            ai_feedback2=result.get("AI_Feedback2", "AI feedback not available"),
                            comparative_feedback=result.get("Comparative_Feedback", "Comparative feedback not available"),
                            program1_code=result.get("Program1Code", ""),
                            program2_code=result.get("Program2Code", "")
-=======
-    return render_template("chart.html", 
-                           labels=[f"Param Set {i}" for i in range(1, len(result["Func1Times"])+1)], 
-                           program1=result["Func1Times"], program2=result["Func2Times"], 
-                           score1=[round(-math.log10(i) * 10, 3) for i in result["Func1Times"]], 
-                           score2=[round(-math.log10(i) * 10, 3) for i in result["Func2Times"]],
-                           avg1=result["Func1Score"],
-                           avg2=result["Func2Score"]
->>>>>>> 9a0c8472
                            )
 
 @app.route("/api/feedback")
